package dnscache

import (
	"context"
	"net"
	"net/http"
	"testing"
	"time"
)

func TestResolver_LookupHost(t *testing.T) {
	r := &Resolver{}
	var cacheMiss bool
	r.onCacheMiss = func() {
		cacheMiss = true
	}
	hosts := []string{"google.com", "google.com.", "netflix.com"}
	for _, host := range hosts {
		t.Run(host, func(t *testing.T) {
			for _, wantMiss := range []bool{true, false, false} {
				cacheMiss = false
				addrs, err := r.LookupHost(context.Background(), host)
				if err != nil {
					t.Fatal(err)
				}
				if len(addrs) == 0 {
					t.Error("got no record")
				}
				for _, addr := range addrs {
					if net.ParseIP(addr) == nil {
						t.Errorf("got %q; want a literal IP address", addr)
					}
				}
				if wantMiss != cacheMiss {
					t.Errorf("got cache miss=%v, want %v", cacheMiss, wantMiss)
				}
			}
		})
	}
}

func TestClearCache(t *testing.T) {
	r := &Resolver{}
	r.LookupHost(context.Background(), "google.com")
	if e := r.cache["hgoogle.com"]; e == nil || !e.used {
		t.Error("cache entry used flag is false, want true")
	}
	r.Refresh(true)
	if e := r.cache["hgoogle.com"]; e == nil || e.used {
		t.Error("cache entry used flag is true, want false")
	}
	r.Refresh(true)
	if e := r.cache["hgoogle.com"]; e != nil {
		t.Error("cache entry is not cleared")
	}
}

<<<<<<< HEAD
func TestHTTP(test *testing.T) {
=======
func TestRaceOnDelete(t *testing.T) {
	r := &Resolver{}
	ls := make(chan bool)
	rs := make(chan bool)

	go func() {
		for {
			select {
			case <-ls:
				return
			default:
				r.LookupHost(context.Background(), "google.com")
				time.Sleep(2 * time.Millisecond)
			}
		}
	}()

	go func() {
		for {
			select {
			case <-rs:
				return
			default:
				r.Refresh(true)
				time.Sleep(time.Millisecond)
			}
		}
	}()

	time.Sleep(1 * time.Second)

	ls <- true
	rs <- true

}

func Example() {
>>>>>>> 509b4d5d
	r := &Resolver{}
	t := &http.Transport{DialContext: r.Dial}
	c := &http.Client{Transport: t}
	res, err := c.Get("http://httpbin.org/status/418")
	if err == nil {
		if res.StatusCode != 418 {
			test.Errorf("expected 418, got: %d", res.StatusCode)
		}
	} else {
		test.Error(err.Error())
	}
	if e := r.cache["hhttpbin.org"]; e == nil || !e.used {
		test.Error("entry not cached")
	}
}<|MERGE_RESOLUTION|>--- conflicted
+++ resolved
@@ -55,9 +55,6 @@
 	}
 }
 
-<<<<<<< HEAD
-func TestHTTP(test *testing.T) {
-=======
 func TestRaceOnDelete(t *testing.T) {
 	r := &Resolver{}
 	ls := make(chan bool)
@@ -94,8 +91,7 @@
 
 }
 
-func Example() {
->>>>>>> 509b4d5d
+func TestHTTP(test *testing.T) {
 	r := &Resolver{}
 	t := &http.Transport{DialContext: r.Dial}
 	c := &http.Client{Transport: t}
